<Project>
  <PropertyGroup>
    <_ShippingPackagesDir>$([MSBuild]::NormalizeDirectory($(ArtifactsDir), 'packages', $(Configuration), 'Shipping'))</_ShippingPackagesDir>

    <_GlobalJsonContent>$([System.IO.File]::ReadAllText('$(RepoRoot)global.json'))</_GlobalJsonContent>
    <_DotNetCliVersionFromGlobalJson>$([System.Text.RegularExpressions.Regex]::Match($(_GlobalJsonContent), '(%3F&lt;="dotnet": ").*(%3F=")'))</_DotNetCliVersionFromGlobalJson>
    <SdkVersionForCurrentTFM Condition="'$(SdkVersionForCurrentTFM)' == ''">$(_DotNetCliVersionFromGlobalJson)</SdkVersionForCurrentTFM>

    <SdkVersionForPreviousTFM>$(DotNetSdkPreviousVersionForTesting)</SdkVersionForPreviousTFM>

    <SdkDirForCurrentTFM>$(ArtifactsBinDir)dotnet-9\</SdkDirForCurrentTFM>
    <SdkStampPathForCurrentTFM>$(SdkDirForCurrentTFM).version-$(SdkVersionForCurrentTFM).stamp</SdkStampPathForCurrentTFM>

    <SdkDirForCurrentAndPreviousTFM>$(ArtifactsBinDir)dotnet-tests\</SdkDirForCurrentAndPreviousTFM>
    <SdkStampPathForCurrentAndPreviousTFM>$(SdkDirForCurrentAndPreviousTFM).version-$(SdkVersionForCurrentTFM)-$(SdkVersionForPreviousTFM).stamp</SdkStampPathForCurrentAndPreviousTFM>

    <SdkDirForPreviousTFM>$(ArtifactsBinDir)dotnet-8\</SdkDirForPreviousTFM>
    <SdkStampPathForPreviousTFM>$(SdkDirForPreviousTFM).version-$(SdkVersionForPreviousTFM).stamp</SdkStampPathForPreviousTFM>
  </PropertyGroup>

  <Import Project="$(MSBuildThisFileDirectory)InstallSdk.props" />

  <ItemGroup>
    <PreviousRuntimeToInstallArguments Include="-Runtime dotnet -Version $(DotNetRuntimePreviousVersionForTesting)" />
    <PreviousRuntimeToInstallArguments Include="-Runtime aspnetcore -Version $(DotNetRuntimePreviousVersionForTesting)" />
  </ItemGroup>

  <Target Name="ProvisionSdksForTesting">

    <!-- Install For Previous tfm -->
    <MSBuild Projects="$(MSBuildThisFileDirectory)InstallSdk.targets"
             Properties="SdkVersionToInstall=$(SdkVersionForPreviousTFM);SdkTargetDir=$(SdkDirForPreviousTFM);SdkStampPath=$(SdkStampPathForPreviousTFM);ArtifactsObjDir=$(ArtifactsObjDir)"
             Targets="ProvisionSdk" />
    <Touch Files="$(SdkStampPathForPreviousTFM)" AlwaysCreate="true" />

    <!-- Install For Current tfm -->
    <MSBuild Projects="$(MSBuildThisFileDirectory)InstallSdk.targets"
             Properties="SdkVersionToInstall=$(SdkVersionForCurrentTFM);SdkTargetDir=$(SdkDirForCurrentTFM);SdkStampPath=$(SdkStampPathForCurrentTFM);ArtifactsObjDir=$(ArtifactsObjDir)"
             Targets="ProvisionSdk" />
    <Touch Files="$(SdkStampPathForCurrentTFM)" AlwaysCreate="true" />

    <CallTarget Targets="ProvisionSdkForCurrentAndPreviousTFM" />
  </Target>

  <Target Name="ProvisionSdkForCurrentAndPreviousTFM" Condition="!Exists($(SdkStampPathForCurrentAndPreviousTFM))">

    <!-- Install For Current sdk + previous runtime -->

    <!-- 1. Prepare the target dir -->
    <RemoveDir Directories="$(SdkDirForCurrentAndPreviousTFM)" />
    <MakeDir Directories="$(SdkDirForCurrentAndPreviousTFM)" />

    <!-- 2. Make a copy of current -->
    <ItemGroup>
      <_SdkCurrentFile Include="$(SdkDirForCurrentTFM)\**\*" />
    </ItemGroup>
    <Copy SourceFiles="@(_SdkCurrentFile)" DestinationFolder="$(SdkDirForCurrentAndPreviousTFM)\%(RecursiveDir)" SkipUnchangedFiles="true" />

    <!-- 3. Install previous runtimes -->
    <Exec Condition="'%(PreviousRuntimeToInstallArguments.Identity)' != '' and !$([MSBuild]::IsOSPlatform('windows'))"
          IgnoreStandardErrorWarningFormat="true"
          Command="$(_DotNetInstallScriptPath) -InstallDir $(SdkDirForCurrentAndPreviousTFM) -SkipNonVersionedFiles %(PreviousRuntimeToInstallArguments.Identity)" />

    <Exec Condition="'%(PreviousRuntimeToInstallArguments.Identity)' != '' and $([MSBuild]::IsOSPlatform('windows'))"
          IgnoreStandardErrorWarningFormat="true"
          Command='powershell -ExecutionPolicy ByPass -NoProfile -command "&amp; $(_DotNetInstallScriptPath) -InstallDir $(SdkDirForCurrentAndPreviousTFM) -SkipNonVersionedFiles %(PreviousRuntimeToInstallArguments.Identity)"' />

    <Touch Files="$(SdkStampPathForCurrentAndPreviousTFM)" AlwaysCreate="true" />
  </Target>

  <Target Name="InstallSdksForTemplateTesting" DependsOnTargets="ProvisionSdksForTesting;_ValidateExpectedSetOfPackagesExist" />

  <Target Name="_ValidateExpectedSetOfPackagesExist" Condition="'$(SkipPackageCheckForWorkloadTesting)' != 'true'">
    <ItemGroup>
      <_SrcProjects Include="$(RepoRoot)src\**\*.csproj"
<<<<<<< HEAD
                    Exclude="$(RepoRoot)src\Aspire.ProjectTemplates.net8\templates\**\*.csproj;$(RepoRoot)src\Aspire.ProjectTemplates\templates\**\*.csproj" />
=======
                    Exclude="$(RepoRoot)src\Aspire.ProjectTemplates\templates\**\*.csproj" />
>>>>>>> 2c1822cd
    </ItemGroup>

    <MSBuild Projects="@(_SrcProjects)" Targets="GetPackageName">
      <Output TaskParameter="TargetOutputs" ItemName="_PackableProjectName" />
    </MSBuild>
    <ItemGroup>
      <!-- Ignore Microsoft.NET.Sdk.Aspire as the emitted package name is special: Microsoft.NET.Sdk.Aspire.Manifest-$(sdkband)-* -->
      <ExpectedPackageNames
          Include="@(_PackableProjectName)"
          Condition="'%(Identity)' != '' and '%(Identity)' != 'Microsoft.NET.Sdk.Aspire'" />
    </ItemGroup>

    <!-- check against an arbitrary minimum limit to catch any issues getting the list of packages -->
    <Error Text="Too few packages? count: @(ExpectedPackageNames->Count())"
           Condition="@(ExpectedPackageNames->Count()) &lt; 60" />

    <ItemGroup>
      <AllPackages Include="$(ArtifactsShippingPackagesDir)*.nupkg" />
      <ExpectedPackagePaths Include="$(ArtifactsShippingPackagesDir)%(ExpectedPackageNames.Identity).%(ExpectedPackageNames.WithPackageVersion).nupkg" />
      <MissingPackages Include="@(ExpectedPackagePaths)" Condition="!Exists(%(ExpectedPackagePaths.Identity))" />

      <UnexpectedPackages Include="@(AllPackages)" Exclude="@(ExpectedPackagePaths)" />

      <!-- Exclude the packages with arch-specific nugets -->
      <UnexpectedPackages Remove="@(UnexpectedPackages)" Condition="$([System.String]::Copy('%(UnexpectedPackages.FileName)').StartsWith('Aspire.Dashboard.Sdk.'))" />
      <UnexpectedPackages Remove="@(UnexpectedPackages)" Condition="$([System.String]::Copy('%(UnexpectedPackages.FileName)').StartsWith('Aspire.Hosting.Orchestration.'))" />

    </ItemGroup>

    <Warning Text="Found some unexpected packages in '$(ArtifactsShippingPackagesDir)', which might mean that the list of expected packages is incorrect: @(UnexpectedPackages -> '%(FileName)%(Extension)', ', '). Use %24(SkipPackageCheckForWorkloadTesting)='true' to skip this."
             Condition="@(UnexpectedPackages -> Count()) &gt; 0" />
    <Error Text="Missing some expected packages in '$(ArtifactsShippingPackagesDir)': @(MissingPackages -> '%(FileName)%(Extension)',', ') . Make sure to build with `-pack`. Use %24(SkipPackageCheckForWorkloadTesting)='true' to skip this."
           Condition="@(MissingPackages -> Count()) &gt; 0" />
  </Target>
</Project><|MERGE_RESOLUTION|>--- conflicted
+++ resolved
@@ -73,11 +73,7 @@
   <Target Name="_ValidateExpectedSetOfPackagesExist" Condition="'$(SkipPackageCheckForWorkloadTesting)' != 'true'">
     <ItemGroup>
       <_SrcProjects Include="$(RepoRoot)src\**\*.csproj"
-<<<<<<< HEAD
-                    Exclude="$(RepoRoot)src\Aspire.ProjectTemplates.net8\templates\**\*.csproj;$(RepoRoot)src\Aspire.ProjectTemplates\templates\**\*.csproj" />
-=======
                     Exclude="$(RepoRoot)src\Aspire.ProjectTemplates\templates\**\*.csproj" />
->>>>>>> 2c1822cd
     </ItemGroup>
 
     <MSBuild Projects="@(_SrcProjects)" Targets="GetPackageName">
