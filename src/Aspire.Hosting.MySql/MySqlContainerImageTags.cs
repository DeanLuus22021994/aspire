// Licensed to the .NET Foundation under one or more agreements.
// The .NET Foundation licenses this file to you under the MIT license.

namespace Aspire.Hosting.MySql;

internal static class MySqlContainerImageTags
{
    /// <remarks>docker.io</remarks>
    public const string Registry = "docker.io";

    /// <remarks>library/mysql</remarks>
    public const string Image = "library/mysql";
<<<<<<< HEAD

    /// <remarks>9.0</remarks>
    public const string Tag = "9.0";
=======
    public const string Tag = "9.1";
>>>>>>> 5fa9337a

    /// <remarks>library/phpmyadmin</remarks>
    public const string PhpMyAdminImage = "library/phpmyadmin";

    /// <remarks>5.2</remarks>
    public const string PhpMyAdminTag = "5.2";
}<|MERGE_RESOLUTION|>--- conflicted
+++ resolved
@@ -10,13 +10,9 @@
 
     /// <remarks>library/mysql</remarks>
     public const string Image = "library/mysql";
-<<<<<<< HEAD
 
-    /// <remarks>9.0</remarks>
-    public const string Tag = "9.0";
-=======
+    /// <remarks>9.1</remarks>
     public const string Tag = "9.1";
->>>>>>> 5fa9337a
 
     /// <remarks>library/phpmyadmin</remarks>
     public const string PhpMyAdminImage = "library/phpmyadmin";
